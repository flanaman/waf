--- conflicted
+++ resolved
@@ -1,196 +1,3 @@
-<<<<<<< HEAD
-NEW IN WAF 1.9.13
------------------
-* Fix a regression introduced by #1974 on Python2 with unicode characters in config.log
-* Protobuf example update #2000
-* Better detection for old msvc compilers #2002
-* Better detection for old gcc compilers #2003
-
-NEW IN WAF 1.9.12
------------------
-* Work around config.log encoding issues on windows/Python3.6/console #1974
-* Handle spaces in python path detection on windows #1973
-* Set a better default path for windows import libraries #1959
-* Fix variable propagation for javac targets #1969
-* Various cpplint enhancements #1961 #1963
-* Various eclipse project generator enhancements #1967 #1968 #1970
-* Various C# enhancements #1975 #1976 #1977
-* Override resx namespaces #1978
-
-NEW IN WAF 1.9.11
------------------
-* Detect Visual Studio 2017 Build Tools using vswhere.exe #1945
-* Improve preprocessor performance on system paths in verbose mode #1950
-* Better installation defaults for windows import libraries #1860
-* cpplint enhancements: --cpplint-root #1953 #1956
-* eclipse project generator enhancements #1957 #1958
-
-NEW IN WAF 1.9.10
------------------
-* Detect -pie and -rdynamic in parse_flags #1936
-* Fix Fortran module naming case
-* Improve Visual Studio 2017 compilers detection (no vswhere/tools yet) #1925
-* Prevent unnecessary Vala rebuilds due to vapi file installation
-* Process .vapi files as input source files
-* Reflect the current build group in bld.current_group
-* Obtain NO_LOCK_IN_TOP/RUN/OUT from os.environ too
-* Xcode9 generator fixes and example update #1939 #1943
-
-NEW IN WAF 1.9.9
-----------------
-* Fix QT5 detection on macOS 1912
-* Fix Clang compilation database when no c compiler is found #1914
-* Fix python 3 compatibility with cppcheck #1921
-* Fix the thread index in parallel_debug
-* Fix install task for mac_files #1911
-* Fix msvc version detection #1907
-* Add VS2017 support #1927
-* Add newer fortran flag detection #1916
-* Add unity builds settings per task generator
-* Add run_build_cls parameter to conf.run_build/conf.check
-* Add a warning for missing cflags/cxxflags in gccdeps
-
-NEW IN WAF 1.9.8
-----------------
-* Keep winres flags in subsequent detections #1908
-* New -qopenmp option #1900
-* Enable Java compat attribute as numbers #1899
-* Qt5 library detection enhancements
-* Save compiler optimization flags from foo-config #1887
-* Emscripten enhancements #1885
-* Fix chmod with tuple rules #1884
-* Include all vars in tuple rules #1883
-* Compile glib2 schemas per directory #1881
-* Boost libraries detection enhancements
-* Work around an annoying Python 3.6 regression #1889
-
-NEW IN WAF 1.9.7
-----------------
-* Conceal Python 2.6 subprocess errors on Unix-like systems
-* Read variables from self.vars #1873
-* Revert archive permissions to be world-readable #1875
-
-NEW IN WAF 1.9.6
-----------------
-* Display @argfile contents in msvcdeps #1831
-* Enable configurable preprocessor cache sizes #1833
-* Allocate lru cache entries lazily
-* Let unity builds use relative paths for msys #1834
-* Added --dump-test-scripts to the unit test module #1852
-* Added a warning on ant_glob '.' uses #1853
-* LaTeX configuration tests output results to config.log
-* Accept functools.partial() as task rules #1865
-
-NEW IN WAF 1.9.5
-----------------
-* Fix the command-line option for the python executable (--python -> --pythondir) #1812
-* Add support for older PyQt4 bindings #1813
-* Expand properly `--xyz=${VAR}` when `shell=False` #1814
-* Add qt5 5.7.x new libraries to qt5 tool #1815
-* Add install_user and install_group to bld.install/bld.install_as/bld.symlink_as
-* Reduce unnecesary build outputs verbosity #1819 #1828
-* Prevent broken console encoding settings from causing additional failures #1823
-* Let "waf --zones=argfile" display @argfile contents
-
-NEW IN WAF 1.9.4
-----------------
-* Enable 'waf dist' in arbitrary paths #1806
-* Handle subprocess timeouts in Python 3.3 #1807
-* Set the configuration test build class on conf.run_build_cls
-* Provide execution order constraints in parallel configuration tests
-* Accept Task.cwd as str type
-
-NEW IN WAF 1.9.3
-----------------
-* Improve the behaviour of parallel configuration tests (conf.multicheck) #1793
-* Fix the Fortran Nag compiler detection #1797
-* Detect Qt 5.7 (-std=c++11 flag) #1800
-* Detect Boost python on Gentoo #1802
-* Update the strip and netcache examples
-
-NEW IN WAF 1.9.2
-----------------
-* Fix a Python 3 encoding error when displaying the file hash in 'waf dist' #1769
-* Force qt5 static library detection with 'QT5_XCOMPILE=1 QT5_FORCE_STATIC=1 waf configure' #1588
-* Force the parent os.environ value as default in pre-forked processes #1791
-* Support flexflags as arguments #1782
-* Update a few extensions: xcode, pytest, msvcdeps, cppcheck, win32_opts, codelite
-* Store Task.last_cmd selectively, so that extensions can use them (clang_compilation_database)
-* Set TaskBase.keep_last_cmd to keep the last command executed
-* New pyqt5 extension #1790
-* Remove all non-BSD code from the Waf archive file
-
-NEW IN WAF 1.9.1
-----------------
-
-* Execute proceses with run_regular_process when arguments are not serializable #1764
-* Do not de-duplicate configuration flags assigned through uselib_store (conf.check tests)
-* Enable SVG pictures in the documentation
-
-NEW IN WAF 1.9.0
-----------------
-
-* General enhancements:
-  - Detect Clang first on many platforms, in particular on FreeBSD #1528
-  - Remove Node.cache_sig and Node.sig so that dependencies involve file contents by default #1580
-  - Change cflags in the beginning / cppflags at the end #1505
-  - Merge ${FOO}${BAR} flags in commands executed without a shell (no spaces inserted)
-  - Interpret empty command-line defines as integer values for dependency calculation #1704
-  - Waf tools are not cached on "waf configure" by default anymore; pass conf.load(.., cache=True)
-  - Enable a consistent progress bar output #1641
-  - Add ${VAR?X} constructs in script expressions to enable simple conditional outputs
-  - Enable 'waf dist' to package arbitrary symlinks in tarballs #1719
-  - Enable regexp objects in @extension besides strings for file extensions
-  - Match extensions in the order of last definition
-  - Task generators are now processed group-by-group, so the next task generators are
-    processed when all tasks in a previous group are complete; bld.post_mode=POST_LAZY
-    becomes thus the default (playground/dynamic_build/ examples)
-  - Process Qt5 files in the way suggested by the Qt documentation
-  - Installation methods install_files/install_as/symlink_as create regular task generators
-    and regular tasks so that installation outputs can be re-used easily
-  - Subclass waflib.Build.ConfiguredContext to enable configuration-dependent user commands
-  - Enable @argfile procesing in Task.exec_command when argument limits are exceeded
-  - Apply optional tsk.env.PATH values in Task.exec_command
-  - Enable ut_str to process scriptlet expressions for C/C++ unit tests
-  - Minimize the amount of paths added to unit test environment variable
-  - Restore configuration values with Configure.autoconfig='clobber' #1758
-  - Rebuilds are applied on file contents so that update_outputs is no longer needed
-
-* Performance highlights:
-  - Reduce the key size in bld.task_sigs by adding bld.node_sigs and bld.imp_sigs
-  - Remove __hash__ and __eq__ from Context, Node and Task #1629
-  - Detect visual studio versions lazily by default
-  - Remove the uses of run_once that can consume a lot of memory; add a proper LRU cache
-  - Enable pre-forked builds by default to achieve faster builds, up to 2x speedup on short-lived processes
-  - Enable faster consumers in Runner.py
-  - Add the tool 'nobuild.py' to help with performance troubleshooting
-  - Enable profiling with the --profile command-line option
-
-* API changes:
-  - The minimum Python version required is Python 2.5
-  - Add Task.get_cwd()
-  - Remove the command called 'update'
-  - Remove unused variables and functions:
-    - TaskBase.attr()
-    - Build.POST_BOTH
-    - Options.platform
-    - Options.cmds
-    - Task.dep_vars (define Task.vars on instances if necessary)
-    - Utils.nogc
-    - Configure.err_handler
-    - All duplicate split() functions from Utils
-  - Remove the unused attribute 'mac_resources', use 'mac_files' instead (see demos/mac_app)
-  - Remove qt4 and kde4 from the default modules
-  - Refactor msvc.py
-  - Task.sig_vars, Task.sig_explit_deps and Task.sig_implicit_deps return None
-  - Use relative paths in apply_incpaths by default (and absolute ones when paths cross drives)
-  - Modify Utils.run_once so that it accepts a list of *args
-  - Better consistency between check_cfg and check_cc variables
-  - task_gen.mapping and task_gen.prec are not defined by default on instances anymore, but
-    instances can still define their own mappings to override the defaults, but in
-    that case all mappings/precedences must be present. These features were not used in Waf 1.8.
-  - Do not truncate _task suffixes from Task class names if present
-=======
 NEW IN WAF 2.0.0
 ----------------
 * Provide a new priority system to improve scalability on complex builds
@@ -211,5 +18,4 @@
 * Remove c_preproc.trimquotes
 * Remove field_name, type_name, function_name from conf.check() tests
 * Remove extras/mem_reducer.py as a better solution has been merged
-* Remove Utils.ex_stack (use traceback.format_exc())
->>>>>>> 5cc784aa
+* Remove Utils.ex_stack (use traceback.format_exc())